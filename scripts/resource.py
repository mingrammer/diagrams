--- conflicted
+++ resolved
@@ -65,7 +65,7 @@
     return f.lower()
 
 
-<<<<<<< HEAD
+
 def cleaner_oci(f):
     f = f.replace("_", "-")
     f = f.replace("-grey", "")
@@ -76,18 +76,13 @@
     return f.lower()
 
 
-=======
->>>>>>> f17e53e3
 cleaners = {
     "aws": cleaner_aws,
     "azure": cleaner_azure,
     "gcp": cleaner_gcp,
     "k8s": cleaner_k8s,
     "alibabacloud": cleaner_alibabacloud,
-<<<<<<< HEAD
     "oci": cleaner_oci,
-=======
->>>>>>> f17e53e3
 }
 
 
