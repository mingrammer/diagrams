--- conflicted
+++ resolved
@@ -16,11 +16,7 @@
 
     steps:
     - name: Checkout repository
-<<<<<<< HEAD
       uses: actions/checkout@v4
-=======
-      uses: actions/checkout@v3
->>>>>>> 4ce9e6f6
       with:
         # We must fetch at least the immediate parents so that if this is
         # a pull request then we can check out the head.
@@ -33,18 +29,10 @@
 
     # Initializes the CodeQL tools for scanning.
     - name: Initialize CodeQL
-<<<<<<< HEAD
-      uses: github/codeql-action/init@v2
-=======
       uses: github/codeql-action/init@v3
->>>>>>> 4ce9e6f6
       # Override language selection by uncommenting this and choosing your languages
       with:
         languages: python
 
     - name: Perform CodeQL Analysis
-<<<<<<< HEAD
-      uses: github/codeql-action/analyze@v2
-=======
-      uses: github/codeql-action/analyze@v3
->>>>>>> 4ce9e6f6
+      uses: github/codeql-action/analyze@v3