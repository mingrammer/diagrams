--- conflicted
+++ resolved
@@ -1,10 +1,5 @@
-<<<<<<< HEAD
 # use latest python alphine image.
 FROM python:alpine3.13
-=======
-# use latest python 3 alpine image.
-FROM python:3-alpine
->>>>>>> 7b5c4979
 
 # install system dependencies.
 RUN apk update && apk add --no-cache \
