--- conflicted
+++ resolved
@@ -170,9 +170,6 @@
 
 ![stateful architecture diagram](/img/stateful_architecture_diagram.png)
 
-<<<<<<< HEAD
-## RabbitMQ Consumers with custom nodes
-=======
 ## Advanced Web Service with On-Premise
 
 ```python
@@ -217,7 +214,6 @@
 ![advanced web service with on-premise diagram](/img/advanced_web_service_with_on-premise.png)
 
 ## RabbitMQ Consumers with Custom Nodes
->>>>>>> 847cf463
 
 ```python
 from urllib.request import urlretrieve
@@ -246,58 +242,4 @@
     queue >> consumers >> Aurora("Database")
 ````
 
-<<<<<<< HEAD
-![rabbitmq consumers diagram](/img/rabbitmq_consumers_diagram.png)
-
-## On-Premise System Architecture
-
-```python
-from diagrams import Cluster, Diagram
-from diagrams.onprem.analytics import Spark
-from diagrams.onprem.compute import Server
-from diagrams.onprem.database import PostgreSQL
-from diagrams.onprem.inmemory import Redis
-from diagrams.onprem.logging import Fluentd
-from diagrams.onprem.monitoring import Grafana, Prometheus
-from diagrams.onprem.network import Linkerd, Nginx
-from diagrams.onprem.queue import Kafka
-from diagrams.onprem.workflow import Airflow
-
-with Diagram("On-Premise System Architecture", show=False):
-    ingress = Nginx("ingress")
-
-    with Cluster("Service Cluster"):
-        svcmesh = Linkerd("svcmesh")
-        grpcsvc = [Server("grpc1"), Server("grpc2"), Server("grpc3")]
-        svcmesh >> grpcsvc
-
-    with Cluster("Database HA"):
-        maindb_master = PostgreSQL("maindb")
-        maindb_replica = PostgreSQL("replica")
-        maindb_master - maindb_replica
-        grpcsvc >> maindb_master
-
-    maindb_replica >> Airflow("scheduler")
-
-    with Cluster("Sessions HA"):
-        session_master = Redis("session")
-        session_master - Redis("replica")
-        grpcsvc >> session_master
-
-    logaggr = Fluentd("aggregator")
-    logaggr >> Kafka("stream") >> Spark("log analytics")
-    grpcsvc >> logaggr
-
-    metricq = Kafka("buffer")
-    metricq >> Prometheus("metric") >> Grafana("monitoring")
-
-    logaggr >> metricq
-    svcmesh >> metricq
-
-    ingress >> svcmesh
-```
-
-![on-premise system architecture diagram](/img/on-premise_system_architecture.png)
-=======
-![rabbitmq consumers diagram](/img/rabbitmq_consumers_diagram.png)
->>>>>>> 847cf463
+![rabbitmq consumers diagram](/img/rabbitmq_consumers_diagram.png)