---
id: edge
title: Edges
---

`Edge` represents an edge between nodes.

## Basic

`Edge` is an object representing a connection between nodes with some additional properties.

An edge object contains three attributes: **label**, **color**, and **style**. They mirror the corresponding Graphviz edge attributes.

```python
from diagrams import Cluster, Diagram, Edge
from diagrams.onprem.analytics import Spark
from diagrams.onprem.compute import Server
from diagrams.onprem.database import PostgreSQL
from diagrams.onprem.inmemory import Redis
from diagrams.onprem.aggregator import Fluentd
from diagrams.onprem.monitoring import Grafana, Prometheus
from diagrams.onprem.network import Nginx
from diagrams.onprem.queue import Kafka

with Diagram(name="Advanced Web Service with On-Premises (colored)", show=False):
    ingress = Nginx("ingress")

    metrics = Prometheus("metric")
    metrics << Edge(color="firebrick", style="dashed") << Grafana("monitoring")

    with Cluster("Service Cluster"):
        grpcsvc = [
            Server("grpc1"),
            Server("grpc2"),
            Server("grpc3")]

    with Cluster("Sessions HA"):
        primary = Redis("session")
        primary \
            - Edge(color="brown", style="dashed") \
            - Redis("replica") \
            << Edge(label="collect") \
            << metrics
        grpcsvc >> Edge(color="brown") >> primary

    with Cluster("Database HA"):
        primary = PostgreSQL("users")
        primary \
            - Edge(color="brown", style="dotted") \
            - PostgreSQL("replica") \
            << Edge(label="collect") \
            << metrics
        grpcsvc >> Edge(color="black") >> primary

    aggregator = Fluentd("logging")
    aggregator \
        >> Edge(label="parse") \
        >> Kafka("stream") \
        >> Edge(color="black", style="bold") \
        >> Spark("analytics")

    ingress \
        >> Edge(color="darkgreen") \
        << grpcsvc \
        >> Edge(color="darkorange") \
        >> aggregator
```

<<<<<<< HEAD
![advanced web service with on-premise diagram colored](/img/advanced_web_service_with_on-premise_colored.png)

## Less Edges

As you can see on the previous graph the edges can quickly become noisy. Below are two examples to solve this problem.

One approach is to get creative with the Node class to create blank placeholders, together with named nodes within Clusters, and then only pointing to single named elements within those Clusters.

Compare the output below to the example output above .

```python
from diagrams import Cluster, Diagram, Node
from diagrams.onprem.analytics import Spark
from diagrams.onprem.compute import Server
from diagrams.onprem.database import PostgreSQL
from diagrams.onprem.inmemory import Redis
from diagrams.onprem.aggregator import Fluentd
from diagrams.onprem.monitoring import Grafana, Prometheus
from diagrams.onprem.network import Nginx
from diagrams.onprem.queue import Kafka

with Diagram("\nAdvanced Web Service with On-Premise Less edges", show=False) as diag:
    ingress = Nginx("ingress")

    with Cluster("Service Cluster"):
        serv1 = Server("grpc1")
        serv2 = Server("grpc2")
        serv3 = Server("grpc3")

    with Cluster(""):
        blankHA = Node("", shape="plaintext", width="0", height="0")

        metrics = Prometheus("metric")
        metrics << Grafana("monitoring")

        aggregator = Fluentd("logging")
        blankHA >> aggregator >> Kafka("stream") >> Spark("analytics")

        with Cluster("Database HA"):
            db = PostgreSQL("users")
            db - PostgreSQL("replica") << metrics
            blankHA >> db

        with Cluster("Sessions HA"):
            sess = Redis("session")
            sess - Redis("replica") << metrics
            blankHA >> sess

    ingress >> serv2 >> blankHA

diag
```

![advanced web service with on-premise less edges](/img/advanced_web_service_with_on-premise_less_edges.png)

## Merged Edges

Yet another option is to set the graph_attr dictionary key "concentrate" to "true".

Note the following restrictions:

1.  the Edge must end at the same headport
2.  This only works when the "splines" graph_attr key is set to the value "spline". It has no effect when the value was set to "ortho", which is the default for the diagrams library.
3. this will only work with the "dot" layout engine, which is the default for the diagrams library.

For more information see:

  https://graphviz.gitlab.io/doc/info/attrs.html#d:concentrate

  https://www.graphviz.org/pdf/dotguide.pdf Section 3.3 Concentrators



```python
from diagrams import Cluster, Diagram, Edge, Node
from diagrams.onprem.analytics import Spark
from diagrams.onprem.compute import Server
from diagrams.onprem.database import PostgreSQL
from diagrams.onprem.inmemory import Redis
from diagrams.onprem.aggregator import Fluentd
from diagrams.onprem.monitoring import Grafana, Prometheus
from diagrams.onprem.network import Nginx
from diagrams.onprem.queue import Kafka

graph_attr = {
    "concentrate": "true",
    "splines": "spline",
}

edge_attr = {
    "minlen":"3",
}

with Diagram("\n\nAdvanced Web Service with On-Premise Merged edges", show=False,
            graph_attr=graph_attr,
            edge_attr=edge_attr) as diag:

    ingress = Nginx("ingress")

    metrics = Prometheus("metric")
    metrics << Edge(minlen="0") << Grafana("monitoring")

    with Cluster("Service Cluster"):
        grpsrv = [
            Server("grpc1"),
            Server("grpc2"),
            Server("grpc3")]

    blank = Node("", shape="plaintext", height="0.0", width="0.0")

    with Cluster("Sessions HA"):
        sess = Redis("session")
        sess - Redis("replica") << metrics

    with Cluster("Database HA"):
        db = PostgreSQL("users")
        db - PostgreSQL("replica") << metrics

    aggregator = Fluentd("logging")
    aggregator >> Kafka("stream") >> Spark("analytics")

    ingress >> [grpsrv[0], grpsrv[1], grpsrv[2],]
    [grpsrv[0], grpsrv[1], grpsrv[2],] - Edge(headport="w", minlen="1") - blank
    blank >> Edge(headport="w", minlen="2") >> [sess, db, aggregator]

diag
```
![advanced web service with on-premise merged edges](/img/advanced_web_service_with_on-premise_merged_edges.png)
=======
![advanced web service with on-premises diagram colored](/img/advanced_web_service_with_on-premises_colored.png)
>>>>>>> 7029f483
<|MERGE_RESOLUTION|>--- conflicted
+++ resolved
@@ -65,8 +65,6 @@
         >> Edge(color="darkorange") \
         >> aggregator
 ```
-
-<<<<<<< HEAD
 ![advanced web service with on-premise diagram colored](/img/advanced_web_service_with_on-premise_colored.png)
 
 ## Less Edges
@@ -194,7 +192,4 @@
 
 diag
 ```
-![advanced web service with on-premise merged edges](/img/advanced_web_service_with_on-premise_merged_edges.png)
-=======
-![advanced web service with on-premises diagram colored](/img/advanced_web_service_with_on-premises_colored.png)
->>>>>>> 7029f483
+![advanced web service with on-premise merged edges](/img/advanced_web_service_with_on-premise_merged_edges.png)