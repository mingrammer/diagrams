[tool.poetry]
name = "diagrams"
<<<<<<< HEAD
version = "0.22.1"
=======
version = "0.23.1"
>>>>>>> 18a19763
description = "Diagram as Code"
license = "MIT"
authors = ["mingrammer <mingrammer@gmail.com>"]
readme = "README.md"
homepage = "https://diagrams.mingrammer.com"
repository = "https://github.com/mingrammer/diagrams"
include = ["resources/**/*"]

[tool.poetry.dependencies]
python = "^3.7"
graphviz = ">=0.13.2,<0.20.0"
jinja2 = ">=2.10,<4.0"
contextvars = { version = "^2.4", python = "~3.6" }
typed-ast = "^1.5.4"

[tool.poetry.dev-dependencies]
pytest = "^7.0"
pylint = "^2.7"
rope = "^0.14.0"
isort = "^4.3"
black = "^22.10.0"

[tool.black]
line-length = 120<|MERGE_RESOLUTION|>--- conflicted
+++ resolved
@@ -1,10 +1,6 @@
 [tool.poetry]
 name = "diagrams"
-<<<<<<< HEAD
-version = "0.22.1"
-=======
 version = "0.23.1"
->>>>>>> 18a19763
 description = "Diagram as Code"
 license = "MIT"
 authors = ["mingrammer <mingrammer@gmail.com>"]
