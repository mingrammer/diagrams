[tool.poetry]
name = "diagrams"
version = "0.24.4"
description = "Diagram as Code"
license = "MIT"
authors = ["mingrammer <mingrammer@gmail.com>"]
readme = "README.md"
homepage = "https://diagrams.mingrammer.com"
repository = "https://github.com/mingrammer/diagrams"
include = ["resources/**/*"]

[tool.poetry.scripts]
diagrams="diagrams.cli:main"

[tool.poetry.dependencies]
python = "^3.9"
graphviz = ">=0.13.2,<0.21.0"
jinja2 = ">=2.10,<4.0"
<<<<<<< HEAD
pre-commit = "^4.0.1"
=======
typed-ast = {version="^1.5.5", markers="python_version<'3.8'"}
>>>>>>> fb8eac14

[tool.poetry.dev-dependencies]
pytest = "^8.4"
pylint = "^3.3"
rope = "^1.13"
isort = "^6.0"
black = "^24.4"
pre-commit = "^4.3.0"

[tool.black]
line-length=120<|MERGE_RESOLUTION|>--- conflicted
+++ resolved
@@ -16,11 +16,6 @@
 python = "^3.9"
 graphviz = ">=0.13.2,<0.21.0"
 jinja2 = ">=2.10,<4.0"
-<<<<<<< HEAD
-pre-commit = "^4.0.1"
-=======
-typed-ast = {version="^1.5.5", markers="python_version<'3.8'"}
->>>>>>> fb8eac14
 
 [tool.poetry.dev-dependencies]
 pytest = "^8.4"
