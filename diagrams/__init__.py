import contextvars
import os
import uuid
from pathlib import Path
<<<<<<< HEAD
from typing import Dict, List, Union
=======
from typing import Dict, List, Optional, Union
>>>>>>> 3dddbc67

from graphviz import Digraph

# Global contexts for a diagrams and a cluster.
#
# These global contexts are for letting the clusters and nodes know
# where context they are belong to. So the all clusters and nodes does
# not need to specify the current diagrams or cluster via parameters.
__diagram = contextvars.ContextVar("diagrams")
__cluster = contextvars.ContextVar("cluster")


def getdiagram() -> "Diagram":
    try:
        return __diagram.get()
    except LookupError:
        return None


def setdiagram(diagram: "Diagram"):
    __diagram.set(diagram)


def getcluster() -> "Cluster":
    try:
        return __cluster.get()
    except LookupError:
        return None


def setcluster(cluster: "Cluster"):
    __cluster.set(cluster)


class Diagram:
    __directions = ("TB", "BT", "LR", "RL")
    __curvestyles = ("ortho", "curved")
    __outformats = ("png", "jpg", "svg", "pdf", "dot")

    # fmt: off
    _default_graph_attrs = {
        "pad": "2.0",
        "splines": "ortho",
        "nodesep": "0.60",
        "ranksep": "0.75",
        "fontname": "Sans-Serif",
        "fontsize": "15",
        "fontcolor": "#2D3436",
    }
    _default_node_attrs = {
        "shape": "box",
        "style": "rounded",
        "fixedsize": "true",
        "width": "1.4",
        "height": "1.4",
        "labelloc": "b",
        # imagepos attribute is not backward compatible
        # TODO: check graphviz version to see if "imagepos" is available >= 2.40
        # https://github.com/xflr6/graphviz/blob/master/graphviz/backend.py#L248
        # "imagepos": "tc",
        "imagescale": "true",
        "fontname": "Sans-Serif",
        "fontsize": "13",
        "fontcolor": "#2D3436",
    }
    _default_edge_attrs = {
        "color": "#7B8894",
    }

    # fmt: on

    # TODO: Label position option
    # TODO: Save directory option (filename + directory?)
    def __init__(
        self,
        name: str = "",
        filename: str = "",
        direction: str = "LR",
        curvestyle: str = "ortho",
        outformat: str = "png",
        autolabel: bool = False,
        show: bool = True,
        strict: bool = False,
        graph_attr: Optional[dict] = None,
        node_attr: Optional[dict] = None,
        edge_attr: Optional[dict] = None,
    ):
        """Diagram represents a global diagrams context.

        :param name: Diagram name. It will be used for output filename if the
            filename isn't given.
        :param filename: The output filename, without the extension (.png).
            If not given, it will be generated from the name.
        :param direction: Data flow direction. Default is 'left to right'.
        :param curvestyle: Curve bending style. One of "ortho" or "curved".
        :param outformat: Output file format. Default is 'png'.
        :param show: Open generated image after save if true, just only save otherwise.
        :param graph_attr: Provide graph_attr dot config attributes.
        :param node_attr: Provide node_attr dot config attributes.
        :param edge_attr: Provide edge_attr dot config attributes.
        :param strict: Rendering should merge multi-edges.
        """
        if graph_attr is None:
            graph_attr = {}
        if node_attr is None:
            node_attr = {}
        if edge_attr is None:
            edge_attr = {}
        self.name = name
        if not name and not filename:
            filename = "diagrams_image"
        elif not filename:
            filename = "_".join(self.name.split()).lower()
        self.filename = filename
        self.dot = Digraph(self.name, filename=self.filename, strict=strict)

        # Set attributes.
        for k, v in self._default_graph_attrs.items():
            self.dot.graph_attr[k] = v
        self.dot.graph_attr["label"] = self.name
        for k, v in self._default_node_attrs.items():
            self.dot.node_attr[k] = v
        for k, v in self._default_edge_attrs.items():
            self.dot.edge_attr[k] = v

        if not self._validate_direction(direction):
            raise ValueError(f'"{direction}" is not a valid direction')
        self.dot.graph_attr["rankdir"] = direction

        if not self._validate_curvestyle(curvestyle):
            raise ValueError(f'"{curvestyle}" is not a valid curvestyle')
        self.dot.graph_attr["splines"] = curvestyle

        if isinstance(outformat, list):
            for one_format in outformat:
                if not self._validate_outformat(one_format):
                    raise ValueError(f'"{one_format}" is not a valid output format')
        else:
            if not self._validate_outformat(outformat):
                raise ValueError(f'"{outformat}" is not a valid output format')
        self.outformat = outformat

        # Merge passed in attributes
        self.dot.graph_attr.update(graph_attr)
        self.dot.node_attr.update(node_attr)
        self.dot.edge_attr.update(edge_attr)

        self.show = show
        self.autolabel = autolabel

    def __str__(self) -> str:
        return str(self.dot)

    def __enter__(self):
        setdiagram(self)
        return self

    def __exit__(self, exc_type, exc_value, traceback):
        self.render()
        # Remove the graphviz file leaving only the image.
        os.remove(self.filename)
        setdiagram(None)

    def _repr_png_(self):
        return self.dot.pipe(format="png")

    def _validate_direction(self, direction: str) -> bool:
        return direction.upper() in self.__directions

    def _validate_curvestyle(self, curvestyle: str) -> bool:
        return curvestyle.lower() in self.__curvestyles

    def _validate_outformat(self, outformat: str) -> bool:
        return outformat.lower() in self.__outformats

    def node(self, nodeid: str, label: str, **attrs) -> None:
        """Create a new node."""
        self.dot.node(nodeid, label=label, **attrs)

    def connect(self, node: "Node", node2: "Node", edge: "Edge") -> None:
        """Connect the two Nodes."""
        self.dot.edge(node.nodeid, node2.nodeid, **edge.attrs)

    def subgraph(self, dot: Digraph) -> None:
        """Create a subgraph for clustering"""
        self.dot.subgraph(dot)

    def render(self) -> None:
        if isinstance(self.outformat, list):
            for one_format in self.outformat:
                self.dot.render(format=one_format, view=self.show, quiet=True)
        else:
            self.dot.render(format=self.outformat, view=self.show, quiet=True)


class Cluster:
    __directions = ("TB", "BT", "LR", "RL")
    __bgcolors = ("#E5F5FD", "#EBF3E7", "#ECE8F6", "#FDF7E3")

    # fmt: off
    _default_graph_attrs = {
        "shape": "box",
        "style": "rounded",
        "labeljust": "l",
        "pencolor": "#AEB6BE",
        "fontname": "Sans-Serif",
        "fontsize": "12",
    }

    # fmt: on

    # FIXME:
    #  Cluster direction does not work now. Graphviz couldn't render
    #  correctly for a subgraph that has a different rank direction.
    def __init__(
        self,
        label: str = "cluster",
        direction: str = "LR",
        graph_attr: Optional[dict] = None,
    ):
        """Cluster represents a cluster context.

        :param label: Cluster label.
        :param direction: Data flow direction. Default is 'left to right'.
        :param graph_attr: Provide graph_attr dot config attributes.
        """
        if graph_attr is None:
            graph_attr = {}
        self.label = label
        self.name = "cluster_" + self.label

        self.dot = Digraph(self.name)

        # Set attributes.
        for k, v in self._default_graph_attrs.items():
            self.dot.graph_attr[k] = v
        self.dot.graph_attr["label"] = self.label

        if not self._validate_direction(direction):
            raise ValueError(f'"{direction}" is not a valid direction')
        self.dot.graph_attr["rankdir"] = direction

        # Node must be belong to a diagrams.
        self._diagram = getdiagram()
        if self._diagram is None:
            raise EnvironmentError("Global diagrams context not set up")
        self._parent = getcluster()

        # Set cluster depth for distinguishing the background color
        self.depth = self._parent.depth + 1 if self._parent else 0
        coloridx = self.depth % len(self.__bgcolors)
        self.dot.graph_attr["bgcolor"] = self.__bgcolors[coloridx]

        # Merge passed in attributes
        self.dot.graph_attr.update(graph_attr)

    def __enter__(self):
        setcluster(self)
        return self

    def __exit__(self, exc_type, exc_value, traceback):
        if self._parent:
            self._parent.subgraph(self.dot)
        else:
            self._diagram.subgraph(self.dot)
        setcluster(self._parent)

    def _validate_direction(self, direction: str) -> bool:
        return direction.upper() in self.__directions

    def node(self, nodeid: str, label: str, **attrs) -> None:
        """Create a new node in the cluster."""
        self.dot.node(nodeid, label=label, **attrs)

    def subgraph(self, dot: Digraph) -> None:
        self.dot.subgraph(dot)


class Node:
    """Node represents a node for a specific backend service."""

    _provider = None
    _type = None

    _icon_dir = None
    _icon = None

    _height = 1.9

    def __init__(self, label: str = "", *, nodeid: str = None, **attrs: Dict):
        """Node represents a system component.

        :param label: Node label.
        """
        # Generates an ID for identifying a node, unless specified
        self._id = nodeid or self._rand_id()
        self.label = label

        # Node must be belong to a diagrams.
        self._diagram = getdiagram()
        if self._diagram is None:
            raise EnvironmentError("Global diagrams context not set up")

        if self._diagram.autolabel:
            prefix = self.__class__.__name__
            if self.label:
                self.label = prefix + "\n" + self.label
            else:
                self.label = prefix

        # fmt: off
        # If a node has an icon, increase the height slightly to avoid
        # that label being spanned between icon image and white space.
        # Increase the height by the number of new lines included in the label.
        padding = 0.4 * (self.label.count('\n'))
        self._attrs = {
            "shape": "none",
            "height": str(self._height + padding),
            "image": self._load_icon(),
        } if self._icon else {}

        # fmt: on
        self._attrs.update(attrs)

        self._cluster = getcluster()

        # If a node is in the cluster context, add it to cluster.
        if self._cluster:
            self._cluster.node(self._id, self.label, **self._attrs)
        else:
            self._diagram.node(self._id, self.label, **self._attrs)

    def __repr__(self):
        _name = self.__class__.__name__
        return f"<{self._provider}.{self._type}.{_name}>"

    def __sub__(self, other: Union["Node", List["Node"], "Edge"]):
        """Implement Self - Node, Self - [Nodes] and Self - Edge."""
        if isinstance(other, list):
            for node in other:
                self.connect(node, Edge(self))
            return other
        elif isinstance(other, Node):
            return self.connect(other, Edge(self))
        else:
            other.node = self
            return other

    def __rsub__(self, other: Union[List["Node"], List["Edge"]]):
        """Called for [Nodes] and [Edges] - Self because list don't have __sub__ operators."""
        for o in other:
            if isinstance(o, Edge):
                o.connect(self)
            else:
                o.connect(self, Edge(self))
        return self

    def __rshift__(self, other: Union["Node", List["Node"], "Edge"]):
        """Implements Self >> Node, Self >> [Nodes] and Self Edge."""
        if isinstance(other, list):
            for node in other:
                self.connect(node, Edge(self, forward=True))
            return other
        elif isinstance(other, Node):
            return self.connect(other, Edge(self, forward=True))
        else:
            other.forward = True
            other.node = self
            return other

    def __lshift__(self, other: Union["Node", List["Node"], "Edge"]):
        """Implements Self << Node, Self << [Nodes] and Self << Edge."""
        if isinstance(other, list):
            for node in other:
                self.connect(node, Edge(self, reverse=True))
            return other
        elif isinstance(other, Node):
            return self.connect(other, Edge(self, reverse=True))
        else:
            other.reverse = True
            return other.connect(self)

    def __rrshift__(self, other: Union[List["Node"], List["Edge"]]):
        """Called for [Nodes] and [Edges] >> Self because list don't have __rshift__ operators."""
        for o in other:
            if isinstance(o, Edge):
                o.forward = True
                o.connect(self)
            else:
                o.connect(self, Edge(self, forward=True))
        return self

    def __rlshift__(self, other: Union[List["Node"], List["Edge"]]):
        """Called for [Nodes] << Self because list of Nodes don't have __lshift__ operators."""
        for o in other:
            if isinstance(o, Edge):
                o.reverse = True
                o.connect(self)
            else:
                o.connect(self, Edge(self, reverse=True))
        return self

    @property
    def nodeid(self):
        return self._id

    # TODO: option for adding flow description to the connection edge
    def connect(self, node: "Node", edge: "Edge"):
        """Connect to other node.

        :param node: Other node instance.
        :param edge: Type of the edge.
        :return: Connected node.
        """
        if not isinstance(node, Node):
            ValueError(f"{node} is not a valid Node")
        if not isinstance(edge, Edge):
            ValueError(f"{edge} is not a valid Edge")
        # An edge must be added on the global diagrams, not a cluster.
        self._diagram.connect(self, node, edge)
        return node

    @staticmethod
    def _rand_id():
        return uuid.uuid4().hex

    def _load_icon(self):
        basedir = Path(os.path.abspath(os.path.dirname(__file__)))
        return os.path.join(basedir.parent, self._icon_dir, self._icon)


class Edge:
    """Edge represents an edge between two nodes."""

    _default_edge_attrs = {
        "fontcolor": "#2D3436",
        "fontname": "Sans-Serif",
        "fontsize": "13",
    }

    def __init__(
        self,
        node: "Node" = None,
        forward: bool = False,
        reverse: bool = False,
        label: str = "",
        color: str = "",
        style: str = "",
        **attrs: Dict,
    ):
        """Edge represents an edge between two nodes.

        :param node: Parent node.
        :param forward: Points forward.
        :param reverse: Points backward.
        :param label: Edge label.
        :param color: Edge color.
        :param style: Edge style.
        :param attrs: Other edge attributes
        """
        if node is not None:
            assert isinstance(node, Node)

        self.node = node
        self.forward = forward
        self.reverse = reverse

        self._attrs = {}

        # Set attributes.
        for k, v in self._default_edge_attrs.items():
            self._attrs[k] = v

        if label:
            # Graphviz complaining about using label for edges, so replace it with xlabel.
            # Update: xlabel option causes the misaligned label position: https://github.com/mingrammer/diagrams/issues/83
            self._attrs["label"] = label
        if color:
            self._attrs["color"] = color
        if style:
            self._attrs["style"] = style
        self._attrs.update(attrs)

    def __sub__(self, other: Union["Node", "Edge", List["Node"]]):
        """Implement Self - Node or Edge and Self - [Nodes]"""
        return self.connect(other)

    def __rsub__(self, other: Union[List["Node"], List["Edge"]]) -> List["Edge"]:
        """Called for [Nodes] or [Edges] - Self because list don't have __sub__ operators."""
        return self.append(other)

    def __rshift__(self, other: Union["Node", "Edge", List["Node"]]):
        """Implements Self >> Node or Edge and Self >> [Nodes]."""
        self.forward = True
        return self.connect(other)

    def __lshift__(self, other: Union["Node", "Edge", List["Node"]]):
        """Implements Self << Node or Edge and Self << [Nodes]."""
        self.reverse = True
        return self.connect(other)

    def __rrshift__(self, other: Union[List["Node"], List["Edge"]]) -> List["Edge"]:
        """Called for [Nodes] or [Edges] >> Self because list of Edges don't have __rshift__ operators."""
        return self.append(other, forward=True)

    def __rlshift__(self, other: Union[List["Node"], List["Edge"]]) -> List["Edge"]:
        """Called for [Nodes] or [Edges] << Self because list of Edges don't have __lshift__ operators."""
        return self.append(other, reverse=True)

    def append(self, other: Union[List["Node"], List["Edge"]], forward=None, reverse=None) -> List["Edge"]:
        result = []
        for o in other:
            if isinstance(o, Edge):
                o.forward = forward if forward else o.forward
                o.reverse = forward if forward else o.reverse
                self._attrs = o.attrs.copy()
                result.append(o)
            else:
                result.append(Edge(o, forward=forward, reverse=reverse, **self._attrs))
        return result

    def connect(self, other: Union["Node", "Edge", List["Node"]]):
        if isinstance(other, list):
            for node in other:
                self.node.connect(node, self)
            return other
        elif isinstance(other, Edge):
            self._attrs = other._attrs.copy()
            return self
        else:
            if self.node is not None:
                return self.node.connect(other, self)
            else:
                self.node = other
                return self

    @property
    def attrs(self) -> Dict:
        if self.forward and self.reverse:
            direction = "both"
        elif self.forward:
            direction = "forward"
        elif self.reverse:
            direction = "back"
        else:
            direction = "none"
        return {**self._attrs, "dir": direction}


Group = Cluster<|MERGE_RESOLUTION|>--- conflicted
+++ resolved
@@ -2,11 +2,7 @@
 import os
 import uuid
 from pathlib import Path
-<<<<<<< HEAD
-from typing import Dict, List, Union
-=======
 from typing import Dict, List, Optional, Union
->>>>>>> 3dddbc67
 
 from graphviz import Digraph
 
