--- conflicted
+++ resolved
@@ -181,13 +181,10 @@
         elif not filename:
             filename = "_".join(self.name.split()).lower()
         self.filename = filename
-<<<<<<< HEAD
 
         super().__init__(self.name, filename=self.filename)
         self.edges = {}
-=======
         self.dot = Digraph(self.name, filename=self.filename, strict=strict)
->>>>>>> 320d96b4
 
         # Set attributes.
         self.dot.attr(compound="true")
