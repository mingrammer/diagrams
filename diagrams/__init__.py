--- conflicted
+++ resolved
@@ -224,13 +224,7 @@
         self,
         label: str = "cluster",
         direction: str = "LR",
-<<<<<<< HEAD
-        graph_attr: dict = {},
-        providerIconNode: object = None,
-        icon_size: int = 30,
-=======
         graph_attr: Optional[dict] = None,
->>>>>>> b19b0976
     ):
         """Cluster represents a cluster context.
 
