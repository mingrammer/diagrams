--- conflicted
+++ resolved
@@ -116,11 +116,7 @@
         },
         "logging": {
             "Fluentbit": "FluentBit",
-<<<<<<< HEAD
-=======
-            "Logstash": "LogStash",
             "Rsyslog": "RSyslog",
->>>>>>> 3f7694a5
         },
         "network": {
             "Etcd": "ETCD",
