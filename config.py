# fmt: off

#########################
#      Application      #
#########################

APP_NAME = "diagrams"

DIR_DOC_ROOT = "docs/nodes"
DIR_APP_ROOT = "diagrams"
DIR_RESOURCE = "resources"
DIR_TEMPLATE = "templates"

PROVIDERS = (
    "base", "onprem", "aws", "azure", "gcp", "firebase", "k8s", "alibabacloud", "oci", "programming", "saas", "elastic",
    "generic", "openstack", "outscale")

#########################
#  Resource Processing  #
#########################

CMD_ROUND = "round"
CMD_ROUND_OPTS = ("-w",)
CMD_SVG2PNG = "inkscape"
CMD_SVG2PNG_OPTS = ("-w", "256", "-h", "256", "--export-type", "png")
CMD_SVG2PNG_IM = "convert"
CMD_SVG2PNG_IM_OPTS = ("-shave", "25%x25%", "-resize", "256x256!")

FILE_PREFIXES = {
    "onprem": (),
    "aws": ("Amazon-", "AWS-"),
    "azure": ("Azure-",),
    "gcp": ("Cloud-",),
    "firebase": ("Cloud-",),
    "k8s": (),
    "alibabacloud": (),
    "oci": ("OCI-icon-",),
    "programming": (),
    "saas": (),
    "elastic": (),
    "outscale": (),
    "generic": (),
    "openstack": (),
}

#########################
#  Doc Auto Generation  #
#########################

TMPL_APIDOC = "apidoc.tmpl"

#########################
# Class Auto Generation #
#########################

TMPL_MODULE = "module.tmpl"

UPPER_WORDS = {
    "aws": ("aws", "api", "ebs", "ec2", "efs", "emr", "rds", "ml", "mq", "nat", "vpc", "waf", "sdk"),
    "azure": ("ad", "b2c", "ai", "api", "cdn", "ddos", "dns", "fxt", "hana", "hd", "id", "sap", "sql", "vm"),
    "gcp": ("gcp", "ai", "api", "cdn", "dns", "gke", "gpu", "iap", "ml", "nat", "os", "sdk", "sql", "tpu", "vpn"),
    "firebase": ("ab", "fcm", "ml"),
    "k8s": (
        "api", "cm", "ccm", "crb", "crd", "ds", "etcd", "hpa", "k8s", "ns", "psp", "pv", "pvc", "rb", "rs",
        "sa", "sc", "sts", "svc",
    ),
    "oci": ("oci", "ocid", "oke", "ocir", "ddos", "waf", "bm", "vm", "cdn", "vpn", "dns", "nat", "dms", "api", "id"),
    "elastic": ("apm", "siem", "ece", "eck"),
<<<<<<< HEAD
    "generic": ("vpn", "ios", "lxc", "xen"),
=======
    "generic": ("vpn", "ios", "xen", "sql"),
    "outscale": ("osc",),
>>>>>>> fb6a77ec
    "openstack": ("rpm", "loci", "nfv", "ec2api"),
    "pve": ("pve"),
}

TITLE_WORDS = {
    "onprem": {
        "onprem": "OnPrem",
    },
    "alibabacloud": {
        "alibabacloud": "AlibabaCloud"
    },
    "aws": {
        "cloudfront": "CloudFront"
    },
    "openstack": {
        "openstack": "OpenStack"
    },
}

# TODO: check if the classname exists
ALIASES = {
    "onprem": {
        "ci": {
            "Circleci": "CircleCI",
            "Concourseci": "ConcourseCI",
            "Droneci": "DroneCI",
            "Gitlabci": "GitlabCI",
            "Travisci": "TravisCI",
            "Teamcity": "TC",
            "Zuulci": "ZuulCI",
        },
        "container": {
            "Lxc": "LXC",
            "Rkt": "RKT",
        },
        "database": {
            "Clickhouse": "ClickHouse",
            "Cockroachdb": "CockroachDB",
            "Couchdb": "CouchDB",
            "Hbase": "HBase",
            "Influxdb": "InfluxDB",
            "Janusgraph": "JanusGraph",
            "Mariadb": "MariaDB",
            "Mongodb": "MongoDB",
            "Mssql": "MSSQL",
            "Mysql": "MySQL",
            "Postgresql": "PostgreSQL",
        },
        "gitops": {
            "Argocd": "ArgoCD",
        },
        "logging": {
            "Fluentbit": "FluentBit",
            "Rsyslog": "RSyslog",
        },
        "network": {
            "Etcd": "ETCD",
            "Haproxy": "HAProxy",
            "Pfsense": "PFSense",
            "Vyos": "VyOS"
        },
        "proxmox": {
            "ProxmoxVE": "PVE",
        },
        "queue": {
            "Activemq": "ActiveMQ",
            "Rabbitmq": "RabbitMQ",
            "Zeromq": "ZeroMQ",
        },
        "workflow": {
            "Kubeflow": "KubeFlow",
            "Nifi": "NiFi",
        }
    },
    "aws": {
        "analytics": {
            "ElasticsearchService": "ES",
        },
        "business": {
            "AlexaForBusiness": "A4B"
        },
        "blockchain": {
            "QuantumLedgerDatabaseQldb": "QLDB"
        },
        "compute": {
            "ApplicationAutoScaling": "AutoScaling",
            "EC2ContainerRegistry": "ECR",
            "ElasticBeanstalk": "EB",
            "ElasticContainerService": "ECS",
            "ElasticKubernetesService": "EKS",
            "ServerlessApplicationRepository": "SAR",
        },
        "database": {
            "DatabaseMigrationService": "DMS",
            "DocumentdbMongodbCompatibility": "DocumentDB",
            "DynamodbDax": "DAX",
            "DynamodbGlobalSecondaryIndex": "DynamodbGSI",
            "Database": "DB",
            "Dynamodb": "DDB",
            "Elasticache": "ElastiCache",
            "QuantumLedgerDatabaseQldb": "QLDB",
        },
        "devtools": {
            "CommandLineInterface": "CLI",
            "DeveloperTools": "DevTools",
        },
        "engagement": {
            "SimpleEmailServiceSes": "SES",
        },
        "general": {
            "GenericOfficeBuilding": "OfficeBuilding",
        },
        "integration": {
            "SimpleNotificationServiceSns": "SNS",
            "SimpleQueueServiceSqs": "SQS",
            "StepFunctions": "SF",
        },
        "iot": {
            "Freertos": "FreeRTOS",
            "IotHardwareBoard": "IotBoard",
        },
        "management": {
            "SystemsManager": "SSM",
            "SystemsManagerParameterStore": "ParameterStore",
        },
        "migration": {
            "ApplicationDiscoveryService": "ADS",
            "CloudendureMigration": "CEM",
            "DatabaseMigrationService": "DMS",
            "MigrationAndTransfer": "MAT",
            "ServerMigrationService": "SMS",
        },
        "ml": {
            "DeepLearningContainers": "DLC",
        },
        "network": {
            "CloudFront": "CF",
            "ElasticLoadBalancing": "ELB",
            "GlobalAccelerator": "GAX",
        },
        "security": {
            "CertificateManager": "ACM",
            "Cloudhsm": "CloudHSM",
            "DirectoryService": "DS",
            "FirewallManager": "FMS",
            "IdentityAndAccessManagementIamAccessAnalyzer": "IAMAccessAnalyzer",
            "IdentityAndAccessManagementIamAWSSts": "IAMAWSSts",
            "IdentityAndAccessManagementIamPermissions": "IAMPermissions",
            "IdentityAndAccessManagementIamRole": "IAMRole",
            "IdentityAndAccessManagementIam": "IAM",
            "KeyManagementService": "KMS",
            "ResourceAccessManager": "RAM",
        },
        "storage": {
            "CloudendureDisasterRecovery": "CDR",
            "ElasticBlockStoreEBS": "EBS",
            "ElasticFileSystemEFS": "EFS",
            "Fsx": "FSx",
            "SimpleStorageServiceS3": "S3",
        },
    },
    "azure": {
        "compute": {
            "ContainerRegistries": "ACR",
            "KubernetesServices": "AKS",
        },
    },
    "gcp": {
        "analytics": {
            "Bigquery": "BigQuery",
            "Pubsub": "PubSub",
        },
        "compute": {
            "AppEngine": "GAE",
            "Functions": "GCF",
            "ComputeEngine": "GCE",
            "KubernetesEngine": "GKE",
        },
        "database": {
            "Bigtable": "BigTable",
        },
        "devtools": {
            "ContainerRegistry": "GCR",
        },
        "ml": {
            "Automl": "AutoML",
            "NaturalLanguageAPI": "NLAPI",
            "SpeechToText": "STT",
            "TextToSpeech": "TTS",
        },
        "network": {
            "VirtualPrivateCloud": "VPC"
        },
        "security": {
            "KeyManagementService": "KMS",
            "SecurityCommandCenter": "SCC",
        },
        "storage": {
            "Storage": "GCS",
        },
    },
    "firebase": {
        "grow": {
            "Messaging": "FCM"
        }
    },
    "k8s": {
        "clusterconfig": {
            "Limits": "LimitRange",
            "HPA": "HorizontalPodAutoscaler",
        },
        "compute": {
            "Deploy": "Deployment",
            "DS": "DaemonSet",
            "RS": "ReplicaSet",
            "STS": "StatefulSet"
        },
        "controlplane": {
            "API": "APIServer",
            "CM": "ControllerManager",
            "KProxy": "KubeProxy",
            "Sched": "Scheduler",
        },
        "group": {
            "NS": "Namespace",
        },
        "network": {
            "Ep": "Endpoint",
            "Ing": "Ingress",
            "Netpol": "NetworkPolicy",
            "SVC": "Service",
        },
        "podconfig": {
            "CM": "ConfigMap",
        },
        "rbac": {
            "CRole": "ClusterRole",
            "CRB": "ClusterRoleBinding",
            "RB": "RoleBinding",
            "SA": "ServiceAccount",
        },
        "storage": {
            "PV": "PersistentVolume",
            "PVC": "PersistentVolumeClaim",
            "SC": "StorageClass",
            "Vol": "Volume",
        },
    },
    "alibabacloud": {
        "application": {
            "LogService": "SLS",
            "MessageNotificationService": "MNS",
            "PerformanceTestingService": "PTS",
            "SmartConversationAnalysis": "SCA",
        },
        "compute": {
            "AutoScaling": "ESS",
            "ElasticComputeService": "ECS",
            "ElasticContainerInstance": "ECI",
            "ElasticHighPerformanceComputing": "EHPC",
            "FunctionCompute": "FC",
            "OperationOrchestrationService": "OOS",
            "ResourceOrchestrationService": "ROS",
            "ServerLoadBalancer": "SLB",
            "ServerlessAppEngine": "SAE",
            "SimpleApplicationServer": "SAS",
            "WebAppService": "WAS",
        },
        "database": {
            "DataManagementService": "DMS",
            "DataTransmissionService": "DTS",
            "DatabaseBackupService": "DBS",
            "DisributeRelationalDatabaseService": "DRDS",
            "GraphDatabaseService": "GDS",
            "RelationalDatabaseService": "RDS",
        },
        "network": {
            "CloudEnterpriseNetwork": "CEN",
            "ElasticIpAddress": "EIP",
            "ServerLoadBalancer": "SLB",
            "VirtualPrivateCloud": "VPC",
        },
        "security": {
            "AntiBotService": "ABS",
            "AntifraudService": "AS",
            "CloudFirewall": "CFW",
            "ContentModeration": "CM",
            "DataEncryptionService": "DES",
            "WebApplicationFirewall": "WAF",
        },
        "storage": {
            "FileStorageHdfs": "HDFS",
            "FileStorageNas": "NAS",
            "HybridBackupRecovery": "HBR",
            "HybridCloudDisasterRecovery": "HDR",
            "ObjectStorageService": "OSS",
            "ObjectTableStore": "OTS",
        }
    },
    "oci": {
        "compute": {
            "Vm": "VirtualMachine",
            "VmWhite": "VirtualMachineWhite",
            "Bm": "BareMetal",
            "BmWhite": "BareMetalWhite",
            "OCIR": "OCIRegistry",
            "OCIRWhite": "OCIRegistryWhite",
            "OKE": "ContainerEngine",
            "OKEWhite": "ContainerEngineWhite",
        },
        "database": {
            "AutonomousDatabase": "ADB",
            "AutonomousDatabaseWhite": "ADBWhite",
            "Databaseservice": "DBService",
            "DatabaseserviceWhite": "DBServiceWhite",
        }
    },
    "programming": {
        "language": {
            "Javascript": "JavaScript",
            "Nodejs": "NodeJS",
            "Php": "PHP",
            "Typescript": "TypeScript"
        },
    },
    "saas": {
        "logging": {
            "Datadog": "DataDog",
        }
    },
    "elastic": {
        "elasticsearch": {
            "Logstash": "LogStash",
        }
    },
    "outscale": {
        "Osc": "OSC",
    },
    "generic": {},
    "openstack": {
        "user": {
            "Openstackclient": "OpenStackClient",
        },
        "billing": {
            "Cloudkitty": "CloudKitty",
        },
        "deployment": {
            "Kolla": "KollaAnsible",
            "Tripleo": "TripleO",
        }
    },
}<|MERGE_RESOLUTION|>--- conflicted
+++ resolved
@@ -66,12 +66,8 @@
     ),
     "oci": ("oci", "ocid", "oke", "ocir", "ddos", "waf", "bm", "vm", "cdn", "vpn", "dns", "nat", "dms", "api", "id"),
     "elastic": ("apm", "siem", "ece", "eck"),
-<<<<<<< HEAD
-    "generic": ("vpn", "ios", "lxc", "xen"),
-=======
-    "generic": ("vpn", "ios", "xen", "sql"),
+    "generic": ("vpn", "ios", "xen", "sql", "lxc"),
     "outscale": ("osc",),
->>>>>>> fb6a77ec
     "openstack": ("rpm", "loci", "nfv", "ec2api"),
     "pve": ("pve"),
 }
