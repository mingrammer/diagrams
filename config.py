--- conflicted
+++ resolved
@@ -12,10 +12,6 @@
 DIR_TEMPLATE = "templates"
 
 PROVIDERS = (
-<<<<<<< HEAD
-    "base", "onprem", "aws", "azure", "digitalocean", "gcp", "ibm", "firebase", "k8s", "alibabacloud", "oci",
-    "programming", "saas", "elastic", "generic", "openstack", "outscale", "hashicorp")
-=======
     "base",
     "onprem",
     "aws",
@@ -33,8 +29,8 @@
     "generic",
     "openstack",
     "outscale",
+    "hashicorp",
 )
->>>>>>> b19b0976
 
 #########################
 #  Resource Processing  #
